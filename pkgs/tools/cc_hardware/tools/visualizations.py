--- conflicted
+++ resolved
@@ -10,10 +10,7 @@
     import torch
 except ImportError:
     torch = None
-<<<<<<< HEAD
-
-=======
->>>>>>> 3f96f26f
+
 from cc_hardware.drivers.camera import Camera
 from cc_hardware.drivers.spad import SPADSensor
 from cc_hardware.tools.app import APP
@@ -48,10 +45,7 @@
     channel_mask: list[int] | None = None,
     spad_id: int = 6,  # 3x3
     short_range: bool = False,
-<<<<<<< HEAD
-=======
     fullscreen: bool = False,
->>>>>>> 3f96f26f
 ):
     from cc_hardware.drivers.spads.tmf8828 import TMF8828Sensor, RangeMode
 
